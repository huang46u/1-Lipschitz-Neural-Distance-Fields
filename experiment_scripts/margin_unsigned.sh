python3 extract_dataset_2dpolyline.py /home/guillaume/Desktop/neuralSDF_inputs/polyline_intersect.mesh -mode unsigned -no 5000 -nt 5000 -visu

<<<<<<< HEAD
python3 train_lip.py polyline_intersect --unsigned -ne 1000 -cp 100 --model sll --n-layers 12 --n-hidden 128 -bs 100 -lm 1e-1 -o polyline_1

python3 train_lip.py polyline_intersect --unsigned -ne 1000 -cp 100 --model sll --n-layers 12 --n-hidden 128 -bs 100 -lm 1e-2 -o polyline_2

python3 train_lip.py polyline_intersect --unsigned -ne 1000 -cp 100 --model sll --n-layers 12 --n-hidden 128 -bs 100 -lm 1e-3 -o polyline_3

python3 train_lip.py polyline_intersect --unsigned -ne 1000 -cp 100 --model sll --n-layers 12 --n-hidden 128 -bs 100 -lm 1e-4 -o polyline_4

python3 train_lip.py polyline_intersect --unsigned -ne 1000 -cp 100 --model sll --n-layers 12 --n-hidden 128 -bs 100 -lm 1e-5 -o polyline_5
=======
python3 train_lip.py polyline_intersect --unsigned -ne 1000 -cp 500 --model sll --n-layers 12 --n-hidden 128 -bs 1000 -lm 1e-1 -o polyline_1e-1

python3 train_lip.py polyline_intersect --unsigned -ne 1000 -cp 500 --model sll --n-layers 12 --n-hidden 128 -bs 1000 -lm 5e-2 -o polyline_5e-1

python3 train_lip.py polyline_intersect --unsigned -ne 1000 -cp 500 --model sll --n-layers 12 --n-hidden 128 -bs 1000 -lm 1e-2 -o polyline_1e-2

python3 train_lip.py polyline_intersect --unsigned -ne 1000 -cp 500 --model sll --n-layers 12 --n-hidden 128 -bs 1000 -lm 1e-3 -o polyline_1e-3

python3 train_lip.py polyline_intersect --unsigned -ne 1000 -cp 500 --model sll --n-layers 12 --n-hidden 128 -bs 1000 -lm 1e-4 -o polyline_1e-4
>>>>>>> cfb41de4
<|MERGE_RESOLUTION|>--- conflicted
+++ resolved
@@ -1,16 +1,5 @@
 python3 extract_dataset_2dpolyline.py /home/guillaume/Desktop/neuralSDF_inputs/polyline_intersect.mesh -mode unsigned -no 5000 -nt 5000 -visu
 
-<<<<<<< HEAD
-python3 train_lip.py polyline_intersect --unsigned -ne 1000 -cp 100 --model sll --n-layers 12 --n-hidden 128 -bs 100 -lm 1e-1 -o polyline_1
-
-python3 train_lip.py polyline_intersect --unsigned -ne 1000 -cp 100 --model sll --n-layers 12 --n-hidden 128 -bs 100 -lm 1e-2 -o polyline_2
-
-python3 train_lip.py polyline_intersect --unsigned -ne 1000 -cp 100 --model sll --n-layers 12 --n-hidden 128 -bs 100 -lm 1e-3 -o polyline_3
-
-python3 train_lip.py polyline_intersect --unsigned -ne 1000 -cp 100 --model sll --n-layers 12 --n-hidden 128 -bs 100 -lm 1e-4 -o polyline_4
-
-python3 train_lip.py polyline_intersect --unsigned -ne 1000 -cp 100 --model sll --n-layers 12 --n-hidden 128 -bs 100 -lm 1e-5 -o polyline_5
-=======
 python3 train_lip.py polyline_intersect --unsigned -ne 1000 -cp 500 --model sll --n-layers 12 --n-hidden 128 -bs 1000 -lm 1e-1 -o polyline_1e-1
 
 python3 train_lip.py polyline_intersect --unsigned -ne 1000 -cp 500 --model sll --n-layers 12 --n-hidden 128 -bs 1000 -lm 5e-2 -o polyline_5e-1
@@ -19,5 +8,4 @@
 
 python3 train_lip.py polyline_intersect --unsigned -ne 1000 -cp 500 --model sll --n-layers 12 --n-hidden 128 -bs 1000 -lm 1e-3 -o polyline_1e-3
 
-python3 train_lip.py polyline_intersect --unsigned -ne 1000 -cp 500 --model sll --n-layers 12 --n-hidden 128 -bs 1000 -lm 1e-4 -o polyline_1e-4
->>>>>>> cfb41de4
+python3 train_lip.py polyline_intersect --unsigned -ne 1000 -cp 500 --model sll --n-layers 12 --n-hidden 128 -bs 1000 -lm 1e-4 -o polyline_1e-4